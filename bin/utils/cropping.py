#!/usr/bin/env python

import logging
import os
import numpy as np
from utils import logging_config
from utils.io import load_h5

# Set up logging configuration
logging_config.setup_logging()
logger = logging.getLogger(__name__)


def create_crops(image, crop_size, overlap_size):
    """
    Create overlapping crops from a 3D image.

    Args:
        image (numpy.ndarray): The input image of shape (X, Y, Z) with dtype uint16.
        crop_size (int): The size of the crops along X and Y (a x a).
        overlap_size (int): The overlap size along X and Y.

    Returns:
        list: A list of crops of shape (a, a, Z).
        list: A list of the top-left corner indices of each crop.
    """
    X, Y, Z = image.shape
    crops = []
    positions = []

    for x in range(0, X - overlap_size, crop_size - overlap_size):
        for y in range(0, Y - overlap_size, crop_size - overlap_size):
            # Ensure crop dimensions don't exceed the image dimensions
            x_end = min(x + crop_size, X)
            y_end = min(y + crop_size, Y)
            crop = image[x:x_end, y:y_end, :]
            crops.append(crop)
            positions.append((x, y))

    return crops, positions


def get_crop_areas(shape, n_crops):
    if int(np.sqrt(n_crops)) != np.sqrt(n_crops):
        ValueError(
            "Argument `n_crops` must be a number whose square root is an integer."
        )

    n_crops = int(np.sqrt(n_crops))

    # Calculate row and column step size based on n_crops
    row_step = shape[0] // n_crops
    col_step = shape[1] // n_crops

    # Generate export areas dynamically for n_crops x n_crops grid
    crop_areas = []
    for i in range(n_crops):
        for j in range(n_crops):
            top = i * row_step
            bottom = (i + 1) * row_step if i < n_crops - 1 else shape[0]
            left = j * col_step
            right = (j + 1) * col_step if j < n_crops - 1 else shape[1]
            crop_areas.append((top, bottom, left, right))

    return crop_areas


def reconstruct_image(reconstructed, crop, position, original_shape, overlap_size):
    """
    Reconstruct the original image from overlapping crops.

    Args:
        reconstructed (numpy.ndarray): The array to reconstruct the image into.
        crop (numpy.ndarray): The crop to be placed in the reconstructed image.
        position (tuple): The top-left corner indices (x, y) for the crop.
        original_shape (tuple): Shape of the original image (X, Y, Z) or (X, Y).
        overlap_size (int): The overlap size along X and Y.

    Returns:
        numpy.ndarray: The reconstructed image of dtype uint16.
    """
    x, y = position
    c_x, c_y = crop.shape[:2]
    X, Y = original_shape[:2]

    def calculate_bounds(start, crop_dim, total_dim, overlap):
        if start == 0:
            start_idx = start
            end_idx = start + crop_dim - overlap // 2
            crop_slice = slice(0, crop_dim - overlap // 2)
        elif start == total_dim - crop_dim:
            start_idx = start + overlap // 2
            end_idx = start + crop_dim
            crop_slice = slice(overlap // 2, crop_dim)
        else:
            start_idx = start + overlap // 2
            end_idx = start + crop_dim - overlap // 2
            crop_slice = slice(overlap // 2, crop_dim - overlap // 2)
        return start_idx, end_idx, crop_slice

    # Calculate bounds for y-axis
    y_start, y_end, y_slice = calculate_bounds(y, c_y, Y, overlap_size)
    # Calculate bounds for x-axis
    x_start, x_end, x_slice = calculate_bounds(x, c_x, X, overlap_size)

    # Adjust crop based on dimensionality
    if len(original_shape) == 3:  # 3D image
        crop = crop[x_slice, y_slice, :]
        reconstructed[x_start:x_end, y_start:y_end, :] += crop
    elif len(original_shape) == 2:  # 2D image
        crop = crop[x_slice, y_slice]
        reconstructed[x_start:x_end, y_start:y_end] += crop

    return reconstructed


def image_reconstruction_loop(crops_files, shape, overlap_size, dtype=None):
    if dtype is None:
        dtype = load_h5(crops_files[0], shape="YX").dtype

    logger.debug(f"Reconstruction dtype: {dtype}")

    logger.info(f"Reconstruction shape: {shape}")
    reconstructed_image = np.zeros(shape, dtype=dtype)

    for crop_file in crops_files:
        logger.info(f"Loading crop: {crop_file}")
<<<<<<< HEAD
        crop = load_h5(crop_file, shape="YX")
=======
        crop = load_h5(crop_file, shape='YX').astype(dtype)
>>>>>>> 93ce2be6
        logger.info(f"Loaded crop: {crop_file}, Shape: {crop.shape}")

        if len(shape) > len(crop.shape):
            crop = np.expand_dims(crop, axis=2)

        x, y = map(int, os.path.basename(crop_file).split("_")[1:3])
        position = (x, y)
        reconstructed_image = reconstruct_image(
            reconstructed_image, crop, position, (shape[0], shape[1]), overlap_size
        )

    return reconstructed_image<|MERGE_RESOLUTION|>--- conflicted
+++ resolved
@@ -9,7 +9,6 @@
 # Set up logging configuration
 logging_config.setup_logging()
 logger = logging.getLogger(__name__)
-
 
 def create_crops(image, crop_size, overlap_size):
     """
@@ -39,15 +38,12 @@
 
     return crops, positions
 
-
 def get_crop_areas(shape, n_crops):
     if int(np.sqrt(n_crops)) != np.sqrt(n_crops):
-        ValueError(
-            "Argument `n_crops` must be a number whose square root is an integer."
-        )
+            ValueError('Argument `n_crops` must be a number whose square root is an integer.')
 
     n_crops = int(np.sqrt(n_crops))
-
+    
     # Calculate row and column step size based on n_crops
     row_step = shape[0] // n_crops
     col_step = shape[1] // n_crops
@@ -63,7 +59,6 @@
             crop_areas.append((top, bottom, left, right))
 
     return crop_areas
-
 
 def reconstruct_image(reconstructed, crop, position, original_shape, overlap_size):
     """
@@ -113,10 +108,9 @@
 
     return reconstructed
 
-
 def image_reconstruction_loop(crops_files, shape, overlap_size, dtype=None):
     if dtype is None:
-        dtype = load_h5(crops_files[0], shape="YX").dtype
+        dtype = load_h5(crops_files[0], shape='YX').dtype
 
     logger.debug(f"Reconstruction dtype: {dtype}")
 
@@ -125,11 +119,7 @@
 
     for crop_file in crops_files:
         logger.info(f"Loading crop: {crop_file}")
-<<<<<<< HEAD
-        crop = load_h5(crop_file, shape="YX")
-=======
         crop = load_h5(crop_file, shape='YX').astype(dtype)
->>>>>>> 93ce2be6
         logger.info(f"Loaded crop: {crop_file}, Shape: {crop.shape}")
 
         if len(shape) > len(crop.shape):
@@ -137,8 +127,6 @@
 
         x, y = map(int, os.path.basename(crop_file).split("_")[1:3])
         position = (x, y)
-        reconstructed_image = reconstruct_image(
-            reconstructed_image, crop, position, (shape[0], shape[1]), overlap_size
-        )
-
+        reconstructed_image = reconstruct_image(reconstructed_image, crop, position, (shape[0], shape[1]), overlap_size)
+    
     return reconstructed_image