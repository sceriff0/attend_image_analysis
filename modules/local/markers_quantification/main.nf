process quantification{
    cpus 8
    maxRetries = 3
    memory 250.GB
    time 48.h
    publishDir "${params.outdir}/${patient_id}/quantification", mode: 'copy'
<<<<<<< HEAD
    clusterOptions = params.use_gpu ? '--gres=gpu:nvidia_h200:1' : null
    container "docker://bolt3x/attend_image_analysis:quantification_gpu"
=======
    //clusterOptions = params.use_gpu ? '--gres=gpu:nvidia_h200:1' : null
    container "docker://yinxiu/attend_quant:v0.0"
>>>>>>> 586cf4d2
    tag "quantification"

    input:
        tuple val(patient_id), path(markers), path(positions_file), path(mask_file)
    output:
        // tuple val(patient_id), path("registered_${patient_id}*h5"), emit: "h5"
        tuple val(patient_id), path("*segmentation_markers_data_FULL.csv"), path(mask_file), emit: "quantification"

    script:
    """
        mkdir tmp
        for file in $markers; do
            ln -s \$(readlink -f \$file) tmp/\$(basename \$file)
        done

        quantification.py \
        --patient_id ${patient_id} \
        --indir tmp \
        --mask_file ${mask_file} \
        --positions_file ${positions_file} \
        --outdir .

        # rm crop*

    """
}<|MERGE_RESOLUTION|>--- conflicted
+++ resolved
@@ -4,13 +4,8 @@
     memory 250.GB
     time 48.h
     publishDir "${params.outdir}/${patient_id}/quantification", mode: 'copy'
-<<<<<<< HEAD
     clusterOptions = params.use_gpu ? '--gres=gpu:nvidia_h200:1' : null
     container "docker://bolt3x/attend_image_analysis:quantification_gpu"
-=======
-    //clusterOptions = params.use_gpu ? '--gres=gpu:nvidia_h200:1' : null
-    container "docker://yinxiu/attend_quant:v0.0"
->>>>>>> 586cf4d2
     tag "quantification"
 
     input:
