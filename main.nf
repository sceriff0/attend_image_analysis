#!/usr/bin/env nextflow

nextflow.enable.dsl=2

WorkflowMain.initialise(workflow, params, log)

/*
~~~~~~~~~~~~~~~~~~~~~~~~~~~~~~~~~~~~~~~~~~~~~~~~~~~~~~~~~~~~~~~~~~~~~~~~~~~~~~~~~~~~~~~~
    PIPELINE WORKFLOW
~~~~~~~~~~~~~~~~~~~~~~~~~~~~~~~~~~~~~~~~~~~~~~~~~~~~~~~~~~~~~~~~~~~~~~~~~~~~~~~~~~~~~~~~
*/

include { split_channels } from './modules/local/split_channels/main.nf'
include { crop_channels } from './modules/local/crop_channels/main.nf'
include { reconstruct_channels } from './modules/local/reconstruct_channels/main.nf'
include { collect_channels } from './modules/local/collect_channels/main.nf'
include { get_padding } from './modules/local/image_padding/main.nf'
include { get_metadata } from './modules/local/image_metadata/main.nf'
include { apply_padding } from './modules/local/image_padding/main.nf'
include { affine } from './modules/local/image_registration/main.nf' 
include { diffeomorphic} from './modules/local/image_registration/main.nf'
include { stitching } from './modules/local/image_stitching/main.nf'
include { stacking } from './modules/local/image_stacking/main.nf'
include { conversion } from './modules/local/image_conversion/main.nf'
include { quality_control } from './modules/local/quality_control/main.nf'
include { check_new_channels } from './modules/local/check_new_channels/main.nf'
include { pipex_preprocessing } from './modules/local/preprocessing/main.nf'
include { pipex_membrane_segmentation } from './modules/local/segmentation/main.nf'
include { pipex_nuclei_segmentation } from './modules/local/segmentation/main.nf'
include { preprocess_dapi } from './modules/local/segmentation/main.nf'
include { deduplicate_files } from './modules/local/deduplicate_files/main.nf'
include { create_membrane_channel } from './modules/local/create_membrane_channel/main.nf'
include { segmentation_quality_control as nuclei_segmentation_quality_control } from './modules/local/quality_control/main.nf'
include { segmentation_quality_control as membrane_segmentation_quality_control } from './modules/local/quality_control/main.nf'



def parse_csv(csv_file_path) {
    channel
        .fromPath(csv_file_path)
        .splitCsv(header: true)
        .map { row ->
            return [
                row.patient_id,      // Patient identifier
                row.image,           // Path to image
                row.fixed,           // Boolean: true if the image is the fixed one
            ]
        }
}

def parse_csv2(csv_file_path) {
    csv_file_path
        .splitCsv(header: true)
        .map { row ->
            return [
                row.patient_id,      // Patient identifier
                row.image,           // Path to image
                row.fixed,           // Boolean: true if the image is the fixed one
            ]
        }
}

workflow preprocessing {
    take:
    parsed_csv_ch

    main:
    split_channels(parsed_csv_ch)

    crop_channels_input = split_channels.out.map { it ->
        def patient_id = it[0]
        def image = it[1]
        def tiff_channels = it[2]
        def is_fixed = it[3] 

        tiff_channels.collect { tiff ->
            return [patient_id, image, tiff, is_fixed]
        }
    }
    .flatMap { it }

    crop_channels(crop_channels_input)

    preproc_input = crop_channels.out

    pipex_preprocessing(preproc_input)

    preprocessed = pipex_preprocessing.out

    reconstruct_channels(preprocessed)

    reconstructed_channels_ch = reconstruct_channels.out

    collect_channels_input = reconstructed_channels_ch
    .groupTuple(by: 0)
    .collect()

    collect_channels(collect_channels_input)

    csv_files =  collect_channels.out.map { it ->
        def csv_files = it[3]

        return csv_files
    }

    preprocessed_parsed_csv_ch = parse_csv2(csv_files)

    emit: preprocessed_parsed_csv_ch
}

workflow {
    parsed_csv_ch = parse_csv(params.input)

    if (params.preprocessing) {
        updated_parsed_csv_ch = preprocessing(parsed_csv_ch)
    } else {
        updated_parsed_csv_ch = parsed_csv_ch
    }

    grouped_input = updated_parsed_csv_ch.groupTuple()

    check_new_channels(grouped_input)
 
    get_padding(grouped_input)

    joined_channel = updated_parsed_csv_ch.combine(get_padding.out, by:0)
    
    apply_padding(joined_channel)

    moving_fixed_ch = apply_padding.out.groupTuple().flatMap { tuple ->
            def patient = tuple[0]       // Patient ID
            def records = tuple[1]       // List of records for the patient
            def fixed = tuple[2]

            // Find the file associated with the `true` value
            for (int i = 0; i < records.size(); i++){
                if(fixed[i] == "true"){
                    trueFile = records[i]
                    break
                }
            }
            
            // Map each record to the new structure
            records.collect { record ->
                [patient, record, trueFile] 
                }
        }.filter { tuple ->
            tuple[1..-1].unique().size() == tuple[1..-1].size() // Check for uniqueness in the list of files
        }

    affine_input = moving_fixed_ch.combine(
        check_new_channels.out.map { it ->
            def patient_id = it[0]
            def channels_to_register = it[3]
            
            return [patient_id, channels_to_register] 
        }, 
        by: 0
    )

    affine(affine_input)

    crops_data = affine.out.map { it ->
        def patient_id = it[0]
        def moving_image = it[1]
        def fixed_image = it[2]
        def crops_paths = it[3] // Paths to *.pkl files
        def channels_to_register = it[4]

        return crops_paths.collect { crops_path ->                    
            return [patient_id, moving_image, fixed_image, crops_path, channels_to_register]
        }
    } 
    .flatMap { it }

    diffeomorphic(crops_data)

    collapsed = diffeomorphic.out.map{
        def patient_id = it[0]
        def moving = it[1]
        def fixed = it[2]
        def registered_dapi = it[3]
        def registered_crop = it[4]
        def channels_to_register = it[5]

        return [patient_id, moving.getName(), moving, fixed, registered_dapi, registered_crop, channels_to_register]
    }.groupTuple(by:1).map{
        return [it[0][0], it[2][0], it[3][0], it[4], it[5]]
    }

    stitching(collapsed)
    quality_control(collapsed)

    grouped_stitching_out = stitching.out.h5.groupTuple()

    stitching_out = grouped_stitching_out.map { entry ->
        def channels = entry[1].flatten()
        return [
            entry[0],
            channels
        ]
    }

    meta_input = grouped_input.combine(stitching_out, by: 0).map{
        return [it[0], it[1], it[3]]
    }

    get_metadata(meta_input) 

    metadata_out = get_metadata.out.groupTuple().map{
        return [it[0], it[1][0], it[2]]
    }

    stacking(metadata_out)

    conversion(stacking.out)
<<<<<<< HEAD
 
    duplicated_ch = stitching.out.tiff
        .groupTuple()
        .map { tuple ->
            def patient_id = tuple[0]
            def tiff_files = tuple[1].flatten()

            return [patient_id, tiff_files]
        }

    deduplicate_files(duplicated_ch)

    deduplicate_files.out

    create_membrane_channel(deduplicate_files.out)

    preprocess_dapi_input = create_membrane_channel.out.map{ it -> 
        def patient_id = it[0]
        def markers = it[1]
        def membrane_marker = it[2]        

        return [patient_id, [markers, membrane_marker].flatten()]
    }

    preprocess_dapi(preprocess_dapi_input)

    pipex_segmentation_input = preprocess_dapi.out

    pipex_membrane_segmentation(pipex_segmentation_input)
    pipex_nuclei_segmentation(pipex_segmentation_input)

    membrane_segmentation_quality_control_input = pipex_membrane_segmentation.out.map { it ->
            def patient_id = it[0]
            def dapi = it[1]
            def cell_data = it[2]
            def quality_control = it[3]
            def segmentation_binary_mask  = it[4]
            def segmentation_data  = it[5]
            def segmentation_mask  = it[6]
            def segmentation_mask_show = it[7]
            def type = 'membrane'

            return [patient_id, dapi, segmentation_mask, type]
    }

    nuclei_segmentation_quality_control_input =  pipex_nuclei_segmentation.out.map { it ->
            def patient_id = it[0]
            def dapi = it[1]
            def cell_data = it[2]
            def quality_control = it[3]
            def segmentation_binary_mask  = it[4]
            def segmentation_data  = it[5]
            def segmentation_mask  = it[6]
            def segmentation_mask_show = it[7]
            def type = 'nuclei'

            return [patient_id, dapi, segmentation_mask, type]
    } 

    membrane_segmentation_quality_control(membrane_segmentation_quality_control_input)
    nuclei_segmentation_quality_control(nuclei_segmentation_quality_control_input)
=======

    //duplicated_ch = stitching.out.tiff
    //    .groupTuple()
    //    .map { tuple ->
    //        def patient_id = tuple[0]
    //        def tiff_files = tuple[1].flatten()
//
    //        return [patient_id, tiff_files]
    //    }

    // deduplicate_files(duplicated_ch)
//
    // preproc_input = deduplicate_files.out

    // pipex_preprocessing(preproc_input)
    // pipex_segmentation(pipex_preprocessing.out)
>>>>>>> 93ce2be6
}<|MERGE_RESOLUTION|>--- conflicted
+++ resolved
@@ -160,6 +160,9 @@
 
     affine(affine_input)
 
+    
+
+
     crops_data = affine.out.map { it ->
         def patient_id = it[0]
         def moving_image = it[1]
@@ -167,11 +170,23 @@
         def crops_paths = it[3] // Paths to *.pkl files
         def channels_to_register = it[4]
 
-        return crops_paths.collect { crops_path ->                    
-            return [patient_id, moving_image, fixed_image, crops_path, channels_to_register]
-        }
+        if (crops_paths.getClass() == sun.nio.fs.UnixPath) {
+            // Handle the case where aug_data is a String
+            return [patient_id, moving_image, fixed_image, crops_paths, channels_to_register].collate(5)
+        } else if (crops_paths instanceof List) {
+            // Handle the case where aug_data is a List
+            return crops_paths.collect { crops_path ->                    
+                return [patient_id, moving_image, fixed_image, crops_path, channels_to_register]
+            }
+        }
+        
+        // return crops_paths.collect { crops_path ->                    
+        //     return [patient_id, moving_image, fixed_image, crops_path, channels_to_register]
+        // }
     } 
     .flatMap { it }
+
+    crops_data.view()
 
     diffeomorphic(crops_data)
 
@@ -211,10 +226,11 @@
         return [it[0], it[1][0], it[2]]
     }
 
-    stacking(metadata_out)
-
-    conversion(stacking.out)
-<<<<<<< HEAD
+
+    if (params.conversion) {
+        stacking(metadata_out)
+        conversion(stacking.out)
+    }
  
     duplicated_ch = stitching.out.tiff
         .groupTuple()
@@ -243,22 +259,7 @@
 
     pipex_segmentation_input = preprocess_dapi.out
 
-    pipex_membrane_segmentation(pipex_segmentation_input)
     pipex_nuclei_segmentation(pipex_segmentation_input)
-
-    membrane_segmentation_quality_control_input = pipex_membrane_segmentation.out.map { it ->
-            def patient_id = it[0]
-            def dapi = it[1]
-            def cell_data = it[2]
-            def quality_control = it[3]
-            def segmentation_binary_mask  = it[4]
-            def segmentation_data  = it[5]
-            def segmentation_mask  = it[6]
-            def segmentation_mask_show = it[7]
-            def type = 'membrane'
-
-            return [patient_id, dapi, segmentation_mask, type]
-    }
 
     nuclei_segmentation_quality_control_input =  pipex_nuclei_segmentation.out.map { it ->
             def patient_id = it[0]
@@ -274,24 +275,5 @@
             return [patient_id, dapi, segmentation_mask, type]
     } 
 
-    membrane_segmentation_quality_control(membrane_segmentation_quality_control_input)
     nuclei_segmentation_quality_control(nuclei_segmentation_quality_control_input)
-=======
-
-    //duplicated_ch = stitching.out.tiff
-    //    .groupTuple()
-    //    .map { tuple ->
-    //        def patient_id = tuple[0]
-    //        def tiff_files = tuple[1].flatten()
-//
-    //        return [patient_id, tiff_files]
-    //    }
-
-    // deduplicate_files(duplicated_ch)
-//
-    // preproc_input = deduplicate_files.out
-
-    // pipex_preprocessing(preproc_input)
-    // pipex_segmentation(pipex_preprocessing.out)
->>>>>>> 93ce2be6
 }