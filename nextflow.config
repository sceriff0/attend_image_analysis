/**************************** Basic parameters ****************************/

params {
    // User input parameters
    input = ""
    outdir = ""
    log_file = ""

    preprocessing = false
    
<<<<<<< HEAD
    crop_size_preproc = 4096
    overlap_size_preproc = 1024
    crop_size_affine = 2500 
    overlap_size_affine = 1000 
=======
    crop_size_affine = 10000 
    overlap_size_affine = 4000 
>>>>>>> 93ce2be6
    crop_size_diffeo = 2000
    overlap_size_diffeo = 800
    downscale_factor = 1
    n_crops = 4

    // Process parameters
    //// Image conversion
    tilex = 512 
    tiley = 512 
    pyramid_resolutions = 3 
    pyramid_scale = 2

    // Activate test configuration
    test = false
    executor = 'pbspro'
}

/**************************** Basic parameters ****************************/
process {
    withName:apply_padding {
        memory = params.test ? '8 GB' : '50 GB' // Use test values if test=true
    }
    withName:affine {
        memory = params.test ? '5 GB' : '70 GB' // Use test values if test=true
    }
    withName:diffeomorphic {
        array = (params.executor == 'local') ? null : '50'
    }
    withName:stitching {
        memory = params.test ? '5 GB' : '60 GB' // Use test values if test=true
    }
    withName:quality_control {
        memory = params.test ? '5 GB' : '60 GB' // Use test values if test=true
    }
    withName:stacking {
        memory = params.test ? '5 GB' : '60 GB' // Use test values if test=true
    }
}

process.executor = params.executor
process.queue = (params.executor == "local") ? null : "workq"

// singularity.runOptions = " --bind /hpcnfs/ --bind /hpcscratch "

executor {
        $pbspro {
                queueSize = 35
        }
}


/**************************** Profiles ****************************/
profiles {
    debug { process.beforeScript = "echo $HOSTNAME" }
    docker {
        docker.enabled         = true
        docker.userEmulation   = { params.use_gatk_spark ? false : true }.call()
        charliecloud.enabled   = false
        podman.enabled         = false
        shifter.enabled        = false
        singularity.enabled    = false
    }
    singularity {
        singularity.autoMounts = true
        singularity.enabled    = true
        charliecloud.enabled   = false
        docker.enabled         = false
        podman.enabled         = false
        shifter.enabled        = false
        process.container = "docker://alech00/attend_image_analysis:latest"
    }
}

/**************************** Manifest ****************************************************/

manifest {
    name            = "image_registration_pipeline"
    author          = """Alessio Chiodin, Yinxiu Zhan"""
    homePage        = "https://github.com/dimadatascience/image_registration_pipeline"
    description     = """Pipeline to convert and register .nd2 images."""
    mainScript      = "main.nf"
    nextflowVersion = "!>=22.10.1"
    version         = "1.0.0"
}

/**************************** Tower ****************************************************/

tower{
    enabled = true
    endpoint= 'https://seqera.ieo.it/api'
}

// Function to ensure that resource requirements don't go beyond a maximum limit
def check_max(obj, type) {
    if (type == "memory") {
        try {
            if (obj.compareTo(params.max_memory as nextflow.util.MemoryUnit) == 1)
                return params.max_memory as nextflow.util.MemoryUnit
            else
                return obj
        } catch (all) {
            println "   ### ERROR ###   Max memory '${params.max_memory}' is not valid! Using default value: $obj"
            return obj
        }
    } else if (type == "time") {
        try {
            if (obj.compareTo(params.max_time as nextflow.util.Duration) == 1)
                return params.max_time as nextflow.util.Duration
            else
                return obj
        } catch (all) {
            println "   ### ERROR ###   Max time '${params.max_time}' is not valid! Using default value: $obj"
            return obj
        }
    } else if (type == "cpus") {
        try {
            return Math.min( obj, params.max_cpus as int )
        } catch (all) {
            println "   ### ERROR ###   Max cpus '${params.max_cpus}' is not valid! Using default value: $obj"
            return obj
        }
    }
}<|MERGE_RESOLUTION|>--- conflicted
+++ resolved
@@ -7,16 +7,12 @@
     log_file = ""
 
     preprocessing = false
+    conversion = false
     
-<<<<<<< HEAD
     crop_size_preproc = 4096
     overlap_size_preproc = 1024
     crop_size_affine = 2500 
     overlap_size_affine = 1000 
-=======
-    crop_size_affine = 10000 
-    overlap_size_affine = 4000 
->>>>>>> 93ce2be6
     crop_size_diffeo = 2000
     overlap_size_diffeo = 800
     downscale_factor = 1
@@ -49,7 +45,7 @@
         memory = params.test ? '5 GB' : '60 GB' // Use test values if test=true
     }
     withName:quality_control {
-        memory = params.test ? '5 GB' : '60 GB' // Use test values if test=true
+        memory = params.test ? '20 GB' : '60 GB' // Use test values if test=true
     }
     withName:stacking {
         memory = params.test ? '5 GB' : '60 GB' // Use test values if test=true
